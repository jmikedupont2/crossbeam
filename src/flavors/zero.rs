--- conflicted
+++ resolved
@@ -12,13 +12,8 @@
 use parking_lot::Mutex;
 
 use internal::channel::RecvNonblocking;
-<<<<<<< HEAD
-use internal::context;
+use internal::context::{self, Context};
 use internal::select::{Operation, Selected, SelectHandle, Token};
-=======
-use internal::context::{self, Context};
-use internal::select::{Operation, Select, SelectHandle, Token};
->>>>>>> 6a4b9060
 use internal::utils::Backoff;
 use internal::waker::Waker;
 
@@ -130,34 +125,8 @@
             return true;
         }
 
-<<<<<<< HEAD
-        // Yield to give receivers a chance to pair up with this operation.
-        thread::yield_now();
-
-        let sel = match context::current_try_select(Selected::Aborted) {
-            Ok(()) => Selected::Aborted,
-            Err(s) => s,
-        };
-
-        match sel {
-            Selected::Waiting | Selected::Closed => unreachable!(),
-            Selected::Aborted => {
-                // Unregister and destroy the packet.
-                let operation = self.inner.lock().senders.unregister(oper).unwrap();
-                unsafe {
-                    drop(Box::from_raw(operation.packet as *mut Packet<T>));
-                }
-                false
-            },
-            Selected::Operation(_) => {
-                // Success! A receiver has paired up with this operation.
-                token.zero = context::current_wait_packet();
-                true
-            },
-=======
         if !short_pause {
             return false;
->>>>>>> 6a4b9060
         }
 
         // Register this send operation so that another receiver can pair up with it.
@@ -170,14 +139,14 @@
             // Yield to give receivers a chance to pair up with this operation.
             thread::yield_now();
 
-            let sel = match cx.try_select(Select::Aborted) {
-                Ok(()) => Select::Aborted,
+            let sel = match cx.try_select(Selected::Aborted) {
+                Ok(()) => Selected::Aborted,
                 Err(s) => s,
             };
 
             match sel {
-                Select::Waiting | Select::Closed => unreachable!(),
-                Select::Aborted => {
+                Selected::Waiting | Selected::Closed => unreachable!(),
+                Selected::Aborted => {
                     // Unregister and destroy the packet.
                     let operation = self.inner.lock().senders.unregister(oper).unwrap();
                     unsafe {
@@ -185,7 +154,7 @@
                     }
                     false
                 },
-                Select::Operation(_) => {
+                Selected::Operation(_) => {
                     // Success! A receiver has paired up with this operation.
                     token.zero = cx.wait_packet();
                     true
@@ -216,45 +185,8 @@
             return true;
         }
 
-<<<<<<< HEAD
-        // Yield to give senders a chance to pair up with this operation.
-        thread::yield_now();
-
-        let sel = match context::current_try_select(Selected::Aborted) {
-            Ok(()) => Selected::Aborted,
-            Err(s) => s,
-        };
-
-        match sel {
-            Selected::Waiting => unreachable!(),
-            Selected::Aborted => {
-                // Unregister and destroy the packet.
-                let operation = self.inner.lock().receivers.unregister(oper).unwrap();
-                unsafe {
-                    drop(Box::from_raw(operation.packet as *mut Packet<T>));
-                }
-                false
-            },
-            Selected::Closed => {
-                // Unregister and destroy the packet.
-                let operation = self.inner.lock().receivers.unregister(oper).unwrap();
-                unsafe {
-                    drop(Box::from_raw(operation.packet as *mut Packet<T>));
-                }
-
-                // All senders have just been dropped.
-                token.zero = 0;
-                true
-            },
-            Selected::Operation(_) => {
-                // Success! A sender has paired up with this operation.
-                token.zero = context::current_wait_packet();
-                true
-            },
-=======
         if !short_pause {
             return false;
->>>>>>> 6a4b9060
         }
 
         // Register this receive operation so that another sender can pair up with it.
@@ -267,14 +199,14 @@
             // Yield to give senders a chance to pair up with this operation.
             thread::yield_now();
 
-            let sel = match cx.try_select(Select::Aborted) {
-                Ok(()) => Select::Aborted,
+            let sel = match cx.try_select(Selected::Aborted) {
+                Ok(()) => Selected::Aborted,
                 Err(s) => s,
             };
 
             match sel {
-                Select::Waiting => unreachable!(),
-                Select::Aborted => {
+                Selected::Waiting => unreachable!(),
+                Selected::Aborted => {
                     // Unregister and destroy the packet.
                     let operation = self.inner.lock().receivers.unregister(oper).unwrap();
                     unsafe {
@@ -282,7 +214,7 @@
                     }
                     false
                 },
-                Select::Closed => {
+                Selected::Closed => {
                     // Unregister and destroy the packet.
                     let operation = self.inner.lock().receivers.unregister(oper).unwrap();
                     unsafe {
@@ -293,7 +225,7 @@
                     token.zero = 0;
                     true
                 },
-                Select::Operation(_) => {
+                Selected::Operation(_) => {
                     // Success! A sender has paired up with this operation.
                     token.zero = cx.wait_packet();
                     true
@@ -358,24 +290,14 @@
             // Block the current thread.
             let sel = cx.wait_until(None);
 
-<<<<<<< HEAD
-        match sel {
-            Selected::Waiting | Selected::Aborted | Selected::Closed => unreachable!(),
-            Selected::Operation(_) => {
-                // Wait until the message is read, then drop the packet.
-                packet.wait_ready();
-            },
-        }
-=======
             match sel {
-                Select::Waiting | Select::Aborted | Select::Closed => unreachable!(),
-                Select::Operation(_) => {
+                Selected::Waiting | Selected::Aborted | Selected::Closed => unreachable!(),
+                Selected::Operation(_) => {
                     // Wait until the message is read, then drop the packet.
                     packet.wait_ready();
                 },
             }
         })
->>>>>>> 6a4b9060
     }
 
     /// Receives a message from the channel.
@@ -408,40 +330,22 @@
                 cx,
             );
 
-<<<<<<< HEAD
-        // Block the current thread.
-        let sel = context::current_wait_until(None);
-
-        match sel {
-            Selected::Waiting | Selected::Aborted => unreachable!(),
-            Selected::Closed => {
-                self.inner.lock().receivers.unregister(oper).unwrap();
-                None
-            },
-            Selected::Operation(_) => {
-                // Wait until the message is provided, then read it.
-                packet.wait_ready();
-                unsafe { Some(packet.msg.get().replace(None).unwrap()) }
-            },
-        }
-=======
             // Block the current thread.
             let sel = cx.wait_until(None);
 
             match sel {
-                Select::Waiting | Select::Aborted => unreachable!(),
-                Select::Closed => {
+                Selected::Waiting | Selected::Aborted => unreachable!(),
+                Selected::Closed => {
                     self.inner.lock().receivers.unregister(oper).unwrap();
                     None
                 },
-                Select::Operation(_) => {
+                Selected::Operation(_) => {
                     // Wait until the message is provided, then read it.
                     packet.wait_ready();
                     unsafe { Some(packet.msg.get().replace(None).unwrap()) }
                 },
             }
         })
->>>>>>> 6a4b9060
     }
 
     /// Attempts to receive a message without blocking.
